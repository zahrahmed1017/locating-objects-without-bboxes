--- conflicted
+++ resolved
@@ -208,7 +208,6 @@
     est_count = est_count.to(device_cpu).numpy()[0][0]
     
     # The estimated map must be thresholded to obtain estimated points
-<<<<<<< HEAD
     for tau, df_out in zip(args.taus, df_outs):
         mask = cv2.inRange(est_map_numpy_origsize, tau, 1)
         coord = np.where(mask > 0)
@@ -231,51 +230,6 @@
         os.makedirs(os.path.join(args.out_dir, 'estimated_map_thresholded', f'tau={tau}'),
                     exist_ok=True)
         cv2.imwrite(os.path.join(args.out_dir, 'estimated_map_thresholded', f'tau={tau}',
-=======
-    # mask = cv2.inRange(est_map_numpy_origsize, 2 / 255, 1)
-    minn, maxx = est_map_numpy_origsize.min(), est_map_numpy_origsize.max()
-    est_map_origsize_scaled = ((est_map_numpy_origsize - minn)/(maxx - minn)*255).round().astype(np.uint8).squeeze()
-    th, mask = cv2.threshold(est_map_origsize_scaled,
-                             0, 255, cv2.THRESH_BINARY + cv2.THRESH_OTSU)
-    coord = np.where(mask > 0)
-    y = coord[0].reshape((-1, 1))
-    x = coord[1].reshape((-1, 1))
-    c = np.concatenate((y, x), axis=1)
-    if len(c) == 0:
-        ahd = criterion_training.max_dist
-        centroids = np.array([])
-    else:
-        n_components = int(torch.round(est_count[0]).to(device_cpu).numpy()[0])
-        # If the estimation is horrible, we cannot fit a GMM if n_components > n_samples
-        n_components = max(min(n_components, x.size), 1)
-        centroids = mixture.GaussianMixture(n_components=n_components,
-                                            n_init=1,
-                                            covariance_type='full').\
-            fit(c).means_.astype(np.int)
-
-    # Save thresholded map to disk
-    cv2.imwrite(os.path.join(args.out_dir,
-                             'est_map_thresholded',
-                             dictionaries[0]['filename']),
-                mask)
-
-    # Paint red dots if user asked for it
-    if args.paint:
-        # Paint a circle in the original image at the estimated location
-        image_with_x = np.moveaxis(imgs[0, :, :].to(device_cpu).numpy(),
-                                   0, 2).copy()
-        image_with_x = \
-            skimage.transform.resize(image_with_x,
-                                     output_shape=origsize,
-                                     mode='constant')
-        image_with_x = ((image_with_x + 1) / 2.0 * 255.0)
-        for y, x in centroids:
-            image_with_x = cv2.circle(image_with_x, (x, y), 3, [255, 0, 0], -1)
-        # Save original image with circle to disk
-        image_with_x = image_with_x[:, :, ::-1]
-        cv2.imwrite(os.path.join(args.out_dir,
-                                 'painted',
->>>>>>> 2c1a828d
                                  dictionaries[0]['filename']),
                     mask)
 
